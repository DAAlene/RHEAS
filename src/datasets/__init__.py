""" Definition for RHEAS Datasets package.

.. module:: datasets
   :synopsis: Definition of the Datasets package

.. moduleauthor:: Kostas Andreadis <kandread@jpl.nasa.gov>

"""

import os
import ConfigParser
import sys
import dbio
import rpath
from datetime import datetime, timedelta
import numpy as np
import gzip
import zipfile
from decorators import geotiff, path
import logging


def uncompress(filename, outpath):
    """Uncompress archived files."""
    if filename.endswith("gz"):
        f = gzip.open("{0}/{1}".format(outpath, filename), 'rb')
        contents = f.read()
        f.close()
        lfilename = filename.replace(".gz", "")
        with open("{0}/{1}".format(outpath, lfilename), 'wb') as f:
            f.write(contents)
    elif filename.endswith("zip"):
        f = zipfile.ZipFile("{0}/{1}".format(outpath, filename))
        lfilename = filter(lambda s: s.endswith("tif"), f.namelist())[0]
        f.extract(lfilename, outpath)
    else:
        lfilename = filename
    return lfilename


def readDatasetList(filename):
    """Read list of datasets to be fetched and imported into
    the RHEAS database."""
    log = logging.getLogger(__name__)
    conf = ConfigParser.ConfigParser()
    try:
        conf.read(filename)
    except:
        log.error("File not found: {}".format(filename))
        sys.exit()
    return conf


def dates(dbname, tablename):
    """Check what dates need to be imported for a specific dataset."""
    dts = None
    db = dbio.connect(dbname)
    cur = db.cursor()
    sname, tname = tablename.split(".")
    cur.execute(
        "select * from information_schema.tables where table_name='{0}' and table_schema='{1}'".format(tname, sname))
    if bool(cur.rowcount):
        sql = "select max(fdate) from {0}".format(tablename)
        cur.execute(sql)
        te = cur.fetchone()[0]
        te = datetime(te.year, te.month, te.day)
        if te < datetime.today():
            dts = (te + timedelta(1), datetime.today())
    else:
        dts = None
    return dts


def spatialSubset(lat, lon, res, bbox):
    """Subsets arrays of latitude/longitude based on bounding box *bbox*."""
    if bbox is None:
        i1 = 0
        i2 = len(lat)-1
        j1 = 0
        j2 = len(lat)-1
    else:
        i1 = np.where(bbox[3] <= lat+res/2)[0][-1]
        i2 = np.where(bbox[1] >= lat-res/2)[0][0]
        j1 = np.where(bbox[0] >= lon-res/2)[0][-1]
        j2 = np.where(bbox[2] <= lon+res/2)[0][0]
    return i1, i2+1, j1, j2+1


def download(dbname, dts, bbox, conf, name):
    """Download a generic dataset based on user-provided information."""
    log = logging.getLogger(__name__)
    try:
        url = conf.get(name, 'path')
        res = conf.getfloat(name, 'res')
        table = conf.get(name, 'table')
    except:
        url = res = table = None

    @geotiff
    @path
    def fetch(dbname, dt, bbox):
        return url, bbox, dt
    if url is not None and res is not None and table is not None:
        for dt in [dts[0] + timedelta(tt) for tt in range((dts[-1] - dts[0]).days + 1)]:
            data, lat, lon, t = fetch(dbname, dt, bbox)
            ingest(dbname, table, data, lat, lon, res, t)
    else:
        log.warning("Missing options for local dataset {0}. Nothing ingested!".format(name))


def ingest(dbname, table, data, lat, lon, res, t, resample=True, overwrite=True):
    """Import data into RHEAS database."""
<<<<<<< HEAD
    sname, tname = table.split(".")
=======
    log = logging.getLogger(__name__)
>>>>>>> eb3bf3a2
    if data is not None:
        if len(data.shape) > 2:
            data = data[0, :, :]
        # filename = dbio.writeGeotif(lat, lon, res, data)
        filename = "{0}/{1}/{2}/{2}_{3}.tif".format(rpath.data, sname, tname, t.strftime("%Y%m%d"))
        if not os.path.isdir("{0}/{1}/{2}".format(rpath.data, sname, tname)):
            os.mkdir("{0}/{1}/{2}".format(rpath.data, sname, tname))
        dbio.writeGeotif(lat, lon, res, data, filename)
        dbio.ingest(dbname, filename, t, table, resample, overwrite)
<<<<<<< HEAD
        print("Imported {0} in {1}".format(t.strftime("%Y-%m-%d"), table))
        # os.remove(filename)
=======
        log.info("Imported {0} in {1}".format(t.strftime("%Y-%m-%d"), table))
        os.remove(filename)
>>>>>>> eb3bf3a2
    else:
        log.warning("No data were available to import into {0} for {1}.".format(table, t.strftime("%Y-%m-%d")))<|MERGE_RESOLUTION|>--- conflicted
+++ resolved
@@ -110,11 +110,8 @@
 
 def ingest(dbname, table, data, lat, lon, res, t, resample=True, overwrite=True):
     """Import data into RHEAS database."""
-<<<<<<< HEAD
     sname, tname = table.split(".")
-=======
     log = logging.getLogger(__name__)
->>>>>>> eb3bf3a2
     if data is not None:
         if len(data.shape) > 2:
             data = data[0, :, :]
@@ -124,12 +121,7 @@
             os.mkdir("{0}/{1}/{2}".format(rpath.data, sname, tname))
         dbio.writeGeotif(lat, lon, res, data, filename)
         dbio.ingest(dbname, filename, t, table, resample, overwrite)
-<<<<<<< HEAD
-        print("Imported {0} in {1}".format(t.strftime("%Y-%m-%d"), table))
-        # os.remove(filename)
-=======
         log.info("Imported {0} in {1}".format(t.strftime("%Y-%m-%d"), table))
         os.remove(filename)
->>>>>>> eb3bf3a2
     else:
         log.warning("No data were available to import into {0} for {1}.".format(table, t.strftime("%Y-%m-%d")))