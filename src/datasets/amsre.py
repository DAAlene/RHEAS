--- conflicted
+++ resolved
@@ -13,11 +13,8 @@
 import os
 import datasets
 import dbio
-<<<<<<< HEAD
 import rpath
-=======
 import earthdata
->>>>>>> 53826c11
 import logging
 
 
@@ -59,15 +56,10 @@
             proc = subprocess.Popen(["gdal_translate"] + pstr + ["-ot", "Float32", "{0}/sm2.tif".format(tmppath), "{0}/sm3.tif".format(tmppath)], stdout=subprocess.PIPE, stderr=subprocess.STDOUT)
             out, err = proc.communicate()
             log.debug(out)
-<<<<<<< HEAD
             if not os.path.isdir("{0}/soilmoist/amsre".format(rpath.data)):
                     os.makedirs("{0}/soilmoist/amsre".format(rpath.data))
             filename = "{0}/soilmoist/amsre/amsre_{1}.tif".format(rpath.data, dt.strftime("%Y%m%d"))
-            proc = subprocess.Popen(["gdal_calc.py", "-A", "{0}/sm3.tif".format(tmppath), "--outfile={0}".format(filename), "--NoDataValue=-9999", "--calc=\"(abs(A)!=9999)*(A/1000.0+9999)-9999\""], stdout=subprocess.PIPE, stderr=subprocess.STDOUT)
-=======
-            filename = "{0}/amsre_soilm_{1}.tif".format(tmppath, dt.strftime("%Y%m%d"))
             proc = subprocess.Popen(["gdal_calc.py", "-A", "{0}/sm3.tif".format(tmppath), "--outfile={0}".format(filename), "--NoDataValue=-9999", "--calc=(abs(A)!=9999)*(A/1000.0+9999)-9999"], stdout=subprocess.PIPE, stderr=subprocess.STDOUT)
->>>>>>> 53826c11
             out, err = proc.communicate()
             log.debug(out)
             dbio.ingest(dbname, filename, dt, table, False)
