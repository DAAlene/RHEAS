"""Class definition for the SMOS Soil Mositure data type.

.. module:: smos
   :synopsis: Definition of the SMOS class

.. moduleauthor:: Kostas Andreadis <kandread@jpl.nasa.gov>

"""

from soilmoist import Soilmoist
import dbio
import os
import netCDF4 as netcdf
from datetime import datetime, timedelta
import datasets
<<<<<<< HEAD
import rpath
=======
import logging
>>>>>>> eb3bf3a2


table = "soilmoist.smos"


def dates(dbname):
    dts = datasets.dates(dbname, table)
    return dts


def download(dbname, dt, bbox=None):
    """Downloads SMOS soil mositure data for a set of dates *dt*
    and imports them into the PostGIS database *dbname*. Optionally
    uses a bounding box to limit the region with [minlon, minlat, maxlon, maxlat]."""
    log = logging.getLogger(__name__)
    res = 0.25
    url = "http://rheas:rheasjpl@cp34-bec.cmima.csic.es/thredds/dodsC/NRTSM001D025A_ALL"
    f = netcdf.Dataset(url)
    lat = f.variables['lat'][::-1]  # swap latitude orientation to northwards
    lon = f.variables['lon'][:]
    i1, i2, j1, j2 = datasets.spatialSubset(lat, lon, res, bbox)
    smi1 = len(lat) - i2 - 1
    smi2 = len(lat) - i1 - 1
    lat = lat[i1:i2]
    lon = lon[j1:j2]
    t0 = datetime(2010, 1, 12)  # initial date of SMOS data
    t1 = (dt[0] - t0).days
    if t1 < 0:
        log.warning("Reseting start date to {0}".format(t0.strftime("%Y-%m-%d")))
        t1 = 0
    t2 = (dt[-1] - t0).days + 1
    nt, _, _ = f.variables['SM'].shape
    if t2 > nt:
        t2 = nt
        log.warning("Reseting end date to {0}".format((t0 + timedelta(t2)).strftime("%Y-%m-%d")))
    ti = range(t1, t2)
    sm = f.variables['SM'][ti, smi1:smi2, j1:j2]
    # FIXME: Use spatially variable observation error
    # smv = f.variables['VARIANCE_SM'][ti, i1:i2, j1:j2]
    for tj in range(sm.shape[0]):
        # filename = dbio.writeGeotif(lat, lon, res, sm[tj, :, :])
        t = t0 + timedelta(ti[tj])
        if not os.path.isdir("{0}/soilmoist/smos".format(rpath.data)):
            os.mkdir("{0}/soilmoist/smos".format(rpath.data))
        filename = "{0}/soilmoist/smos/smos_{1}.tif".format(rpath.data, t.strftime("%Y%m%d"))
        dbio.writeGeotif(lat, lon, res, sm[tj, :, :], filename)
        dbio.ingest(dbname, filename, t, table, False)
<<<<<<< HEAD
        print("Imported SMOS {0}".format(tj))
        # os.remove(filename)
=======
        log.info("Imported SMOS {0}".format(tj))
        os.remove(filename)
>>>>>>> eb3bf3a2


class Smos(Soilmoist):

    def __init__(self, uncert=None):
        """Initialize SMOS soil moisture object."""
        super(Smos, self).__init__(uncert)
        self.res = 0.25
        self.stddev = 0.01
        self.tablename = "soilmoist.smos"<|MERGE_RESOLUTION|>--- conflicted
+++ resolved
@@ -13,11 +13,8 @@
 import netCDF4 as netcdf
 from datetime import datetime, timedelta
 import datasets
-<<<<<<< HEAD
 import rpath
-=======
 import logging
->>>>>>> eb3bf3a2
 
 
 table = "soilmoist.smos"
@@ -65,13 +62,8 @@
         filename = "{0}/soilmoist/smos/smos_{1}.tif".format(rpath.data, t.strftime("%Y%m%d"))
         dbio.writeGeotif(lat, lon, res, sm[tj, :, :], filename)
         dbio.ingest(dbname, filename, t, table, False)
-<<<<<<< HEAD
-        print("Imported SMOS {0}".format(tj))
-        # os.remove(filename)
-=======
         log.info("Imported SMOS {0}".format(tj))
         os.remove(filename)
->>>>>>> eb3bf3a2
 
 
 class Smos(Soilmoist):
