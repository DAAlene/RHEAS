""" RHEAS module for retrieving MODIS Leaf Area Index data (MCD15 product).

.. module:: mcd15
   :synopsis: Retrieve MODIS LAI data

.. moduleauthor:: Kostas Andreadis <kandread@jpl.nasa.gov>

"""

import modis
import tempfile
import dbio
from lxml import html
import re
import urllib
import subprocess
import glob
import shutil
import datasets
from datetime import timedelta
<<<<<<< HEAD
import os
import rpath
=======
import requests
>>>>>>> ca4e60d2


table = "lai.modis"
username = "rheas"
password = "nasaRhea5"


def dates(dbname):
    dts = datasets.dates(dbname, table)
    return dts


def download(dbname, dts, bbox):
    """Downloads the combined MODIS LAI data product MCD15 for
    a specific date *dt* and imports them into the PostGIS database *dbname*."""
    res = 0.01
    burl = "http://e4ftl01.cr.usgs.gov/MOTA/MCD15A2.005"
    tiles = modis.findTiles(bbox)
    if tiles is not None:
        for dt in [dts[0] + timedelta(dti) for dti in range((dts[-1] - dts[0]).days + 1)]:
            outpath = tempfile.mkdtemp()
            url = "{0}/{1:04d}.{2:02d}.{3:02d}".format(
                burl, dt.year, dt.month, dt.day)
            req = requests.get(url, auth=(username, password))
            if req.status_code == 200:
            dom = html.fromstring(req.text)
            files = [link for link in dom.xpath('//a/@href')]
            if len(files) > 0:
                filenames = [filter(lambda s: re.findall(r'MCD.*h{0:02d}v{1:02d}.*hdf$'.format(t[1], t[0]), s), files) for t in tiles]
                for filename in filenames:
                    if len(filename) > 0:
                        filename = filename[0]
                        subprocess.call(["wget", "-L", "--load-cookies", ".cookiefile", "--save-cookies", ".cookiefile", "--user", username, "--password", password, "{0}/{1}".format(url, filename), "-O", "{0}/{1}".format(outpath, filename)])
                        subprocess.call(["gdal_translate", "HDF4_EOS:EOS_GRID:{0}/{1}:MOD_Grid_MOD15A2:Lai_1km".format(
                            outpath, filename), "{0}/{1}".format(outpath, filename).replace("hdf", "tif")])
                tifs = glob.glob("{0}/*.tif".format(outpath))
                if len(tifs) > 0:
                    subprocess.call(
                        ["gdal_merge.py", "-o", "{0}/lai.tif".format(outpath)] + tifs)
                    cmd = " ".join(["gdal_calc.py", "-A", "{0}/lai.tif".format(outpath), "--outfile={0}/lai1.tif".format(
                        outpath), "--NoDataValue=-9999", "--calc=\"(A<101.0)*(0.1*A+9999.0)-9999.0\""])
                    subprocess.call(cmd, shell=True)
                    cmd = " ".join(["gdalwarp", "-t_srs", "'+proj=latlong +ellps=sphere'", "-tr", str(
                        res), str(-res), "{0}/lai1.tif".format(outpath), "{0}/lai2.tif".format(outpath)])
                    subprocess.call(cmd, shell=True)
                    if not os.path.isdir("{0}/lai/modis".format(rpath.data)):
                        os.mkdir("{0}/lai/modis".format(rpath.data))
                    filename = "{0}/lai/modis/modis_{1}.tif".format(rpath.data, dt.strftime("%Y%m%d"))
                    subprocess.call(["gdal_translate", "-a_srs", "epsg:4326",
                                     "{0}/lai2.tif".format(outpath), filename])
                    dbio.ingest(dbname, filename, dt, table, False)
                shutil.rmtree(outpath)
            else:
                print("MCD15 data not available for {0}. Skipping download!".format(
                    dt.strftime("%Y-%m-%d")))<|MERGE_RESOLUTION|>--- conflicted
+++ resolved
@@ -18,12 +18,9 @@
 import shutil
 import datasets
 from datetime import timedelta
-<<<<<<< HEAD
 import os
 import rpath
-=======
 import requests
->>>>>>> ca4e60d2
 
 
 table = "lai.modis"
